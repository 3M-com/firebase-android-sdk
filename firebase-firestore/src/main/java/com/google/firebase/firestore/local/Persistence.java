// Copyright 2018 Google LLC
//
// Licensed under the Apache License, Version 2.0 (the "License");
// you may not use this file except in compliance with the License.
// You may obtain a copy of the License at
//
//      http://www.apache.org/licenses/LICENSE-2.0
//
// Unless required by applicable law or agreed to in writing, software
// distributed under the License is distributed on an "AS IS" BASIS,
// WITHOUT WARRANTIES OR CONDITIONS OF ANY KIND, either express or implied.
// See the License for the specific language governing permissions and
// limitations under the License.

package com.google.firebase.firestore.local;

import com.google.firebase.firestore.BuildConfig;
import com.google.firebase.firestore.auth.User;
import com.google.firebase.firestore.util.Supplier;

/**
 * Persistence is the lowest-level shared interface to persistent storage in Firestore.
 *
 * <p>Persistence is used to create MutationQueue and RemoteDocumentCache instances backed by
 * persistence (which might be in-memory or SQLite).
 *
 * <p>Persistence also exposes an API to run transactions against the backing store. All read and
 * write operations must be wrapped in a transaction. Implementations of Persistence only need to
 * guarantee that writes made against the transaction are not made to durable storage until the
 * transaction commits. Since memory-only storage components do not alter durable storage, they are
 * free to ignore the transaction.
 *
 * <p>This contract is enough to allow the LocalStore be be written independently of whether or not
 * the stored state actually is durably persisted. If persistent storage is enabled, writes are
 * grouped together to avoid inconsistent state that could cause crashes.
 *
 * <p>Concretely, when persistent storage is enabled, the persistent versions of MutationQueue,
 * RemoteDocumentCache, and others (the mutators) will defer their writes into a transaction. Once
 * the local store has completed one logical operation, it commits the transaction.
 *
 * <p>When persistent storage is disabled, the non-persistent versions of the mutators ignore the
 * transaction. This short-cut is allowed because memory-only storage leaves no state so it cannot
 * be inconsistent.
 *
 * <p>This simplifies the implementations of the mutators and allows memory-only implementations to
 * supplement the persistent ones without requiring any special dual-store implementation of
 * Persistence. The cost is that the LocalStore needs to be slightly careful about the order of its
 * reads and writes in order to avoid relying on being able to read back uncommitted writes.
 */
public abstract class Persistence {
  static final String TAG = Persistence.class.getSimpleName();

<<<<<<< HEAD
=======
  /** Temporary setting for enabling indexing-specific code paths while in development. */
  // TODO: Remove this.
  public static boolean INDEXING_SUPPORT_ENABLED = BuildConfig.ENABLE_INDEXING;

>>>>>>> 6c75d59f
  // Local subclasses only, please.
  Persistence() {}

  /**
   * Starts persistent storage, opening the database or similar.
   *
   * <p>Throws an exception if the database could not be opened.
   */
  public abstract void start();

  /** Releases any resources held during eager shutdown. */
  public abstract void shutdown();

  public abstract boolean isStarted();

  abstract ReferenceDelegate getReferenceDelegate();

  /**
   * Returns a MutationQueue representing the persisted mutations for the given user.
   *
   * <p>Note: The implementation is free to return the same instance every time this is called for a
   * given user. In particular, the memory-backed implementation does this to emulate the persisted
   * implementation to the extent possible (e.g. in the case of uid switching from
   * sally=>jack=>sally, sally's mutation queue will be preserved).
   */
  abstract MutationQueue getMutationQueue(User user);

  /** Creates a TargetCache representing the persisted cache of queries. */
  abstract TargetCache getTargetCache();

  /** Creates a RemoteDocumentCache representing the persisted cache of remote documents. */
  abstract RemoteDocumentCache getRemoteDocumentCache();

  /** Creates an IndexManager that manages our persisted query indexes. */
  abstract IndexManager getIndexManager(User user);

  /** Returns a BundleCache representing the persisted cache of loaded bundles. */
  abstract BundleCache getBundleCache();

  /**
   * Performs an operation inside a persistence transaction. Any reads or writes against persistence
   * must be performed within a transaction. Writes will be committed atomically once the
   * transaction completes.
   *
   * @param action A description of the action performed by this transaction, used for logging.
   * @param operation The operation to run inside a transaction.
   */
  abstract void runTransaction(String action, Runnable operation);

  /**
   * Performs an operation inside a persistence transaction. Any reads or writes against persistence
   * must be performed within a transaction. Writes will be committed atomically once the
   * transaction completes.
   *
   * @param action A description of the action performed by this transaction, used for logging.
   * @param operation The operation to run inside a transaction.
   * @return The value returned from the operation.
   */
  abstract <T> T runTransaction(String action, Supplier<T> operation);
}<|MERGE_RESOLUTION|>--- conflicted
+++ resolved
@@ -50,13 +50,10 @@
 public abstract class Persistence {
   static final String TAG = Persistence.class.getSimpleName();
 
-<<<<<<< HEAD
-=======
   /** Temporary setting for enabling indexing-specific code paths while in development. */
   // TODO: Remove this.
   public static boolean INDEXING_SUPPORT_ENABLED = BuildConfig.ENABLE_INDEXING;
 
->>>>>>> 6c75d59f
   // Local subclasses only, please.
   Persistence() {}
 
