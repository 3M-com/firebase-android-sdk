--- conflicted
+++ resolved
@@ -133,17 +133,10 @@
     testImplementation 'junit:junit:4.12'
     testImplementation 'androidx.test:core:1.2.0'
     testImplementation 'org.mockito:mockito-core:2.25.0'
-<<<<<<< HEAD
-    testImplementation "org.robolectric:robolectric:$robolectricVersion"
-    testImplementation("com.google.truth:truth:$googleTruthVersion") {
-        exclude group: "org.codehaus.mojo", module: "animal-sniffer-annotations"
-    }
-=======
     testImplementation ('org.robolectric:robolectric:4.2') {
         exclude group: 'com.google.protobuf', module: 'protobuf-java'
     }
     testImplementation "com.google.truth:truth:$googleTruthVersion"
->>>>>>> ad62fcc0
     testImplementation 'com.fasterxml.jackson.core:jackson-databind:2.9.8'
     testImplementation 'com.google.guava:guava-testlib:12.0-rc2'
 
